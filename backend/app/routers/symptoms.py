<<<<<<< HEAD
from fastapi import APIRouter
from pydantic import BaseModel
from typing import Optional

router = APIRouter()

# Pydantic model for request body
class SymptomForm(BaseModel):
    name: str
    age: int
    symptoms: str
    duration: Optional[str] = None
    severity: Optional[str] = None

# In-memory storage (later connect to Supabase)
symptom_submissions = []

@router.post("/submit")
def submit_form(form: SymptomForm):
    data = form.dict()
    symptom_submissions.append(data)
    return {"message": "Form submitted successfully", "data": data}

@router.get("/all")
def get_all_submissions():
    return {"submissions": symptom_submissions}
=======
from fastapi import APIRouter, HTTPException
from pydantic import BaseModel
from typing import List, Optional
import datetime
from database import db

router = APIRouter()

class Symptom(BaseModel):
    id: Optional[str] = None
    user_id: str
    symptom_name: str
    severity: int  # 1-10 scale
    description: Optional[str] = None
    timestamp: Optional[datetime.datetime] = None
    category: str  # e.g., "neurological", "hearing", "vision"

class SymptomReport(BaseModel):
    user_id: str
    total_symptoms: int
    average_severity: float
    most_common: str
    recommendation: str

@router.post("/add", response_model=Symptom)
async def add_symptom(symptom: Symptom):
    symptom.timestamp = datetime.datetime.now()
    
    # Try to save to database first
    symptom_data = symptom.dict()
    saved_symptom = await db.add_symptom(symptom_data)
    
    if saved_symptom:
        return Symptom(**saved_symptom)
    else:
        # Fallback to mock data if database fails
        symptom.id = f"symptom_{datetime.datetime.now().timestamp()}"
        return symptom

@router.get("/user/{user_id}", response_model=List[Symptom])
async def get_user_symptoms(user_id: str):
    symptoms_data = await db.get_user_symptoms(user_id)
    return [Symptom(**symptom) for symptom in symptoms_data]

@router.get("/report/{user_id}", response_model=SymptomReport)
async def get_symptom_report(user_id: str):
    user_symptoms = await db.get_user_symptoms(user_id)
    
    if not user_symptoms:
        raise HTTPException(status_code=404, detail="No symptoms found for user")
    
    total_symptoms = len(user_symptoms)
    average_severity = sum(s['severity'] for s in user_symptoms) / total_symptoms
    
    # Find most common symptom category
    categories = [s['category'] for s in user_symptoms]
    most_common = max(set(categories), key=categories.count)
    
    # Generate recommendation
    if average_severity < 3:
        recommendation = "Symptoms are mild. Continue monitoring."
    elif average_severity < 7:
        recommendation = "Moderate symptoms. Consider consulting a healthcare provider."
    else:
        recommendation = "Severe symptoms. Seek immediate medical attention."
    
    return SymptomReport(
        user_id=user_id,
        total_symptoms=total_symptoms,
        average_severity=round(average_severity, 2),
        most_common=most_common,
        recommendation=recommendation
    )

@router.delete("/{symptom_id}")
async def delete_symptom(symptom_id: str):
    success = await db.delete_symptom(symptom_id)
    if success:
        return {"message": "Symptom deleted successfully"}
    else:
        raise HTTPException(status_code=404, detail="Symptom not found")
>>>>>>> 3ec25e7f
<|MERGE_RESOLUTION|>--- conflicted
+++ resolved
@@ -1,31 +1,3 @@
-<<<<<<< HEAD
-from fastapi import APIRouter
-from pydantic import BaseModel
-from typing import Optional
-
-router = APIRouter()
-
-# Pydantic model for request body
-class SymptomForm(BaseModel):
-    name: str
-    age: int
-    symptoms: str
-    duration: Optional[str] = None
-    severity: Optional[str] = None
-
-# In-memory storage (later connect to Supabase)
-symptom_submissions = []
-
-@router.post("/submit")
-def submit_form(form: SymptomForm):
-    data = form.dict()
-    symptom_submissions.append(data)
-    return {"message": "Form submitted successfully", "data": data}
-
-@router.get("/all")
-def get_all_submissions():
-    return {"submissions": symptom_submissions}
-=======
 from fastapi import APIRouter, HTTPException
 from pydantic import BaseModel
 from typing import List, Optional
@@ -106,5 +78,4 @@
     if success:
         return {"message": "Symptom deleted successfully"}
     else:
-        raise HTTPException(status_code=404, detail="Symptom not found")
->>>>>>> 3ec25e7f
+        raise HTTPException(status_code=404, detail="Symptom not found")